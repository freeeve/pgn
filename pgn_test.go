package pgn

import (
	"fmt"
	"os"
	"strings"
	"testing"

	. "gopkg.in/check.v1"
)

func Test(t *testing.T) { TestingT(t) }

type PGNSuite struct{}

var _ = Suite(&PGNSuite{})

var simple = `[Event "State Ch."]
[Site "New York, USA"]
[Date "1910.??.??"]
[Round "?"]
[White "Capablanca"]
[Black "Jaffe"]
[Result "1-0"]
[ECO "D46"]
[Opening "Queen's Gambit Dec."]
[Annotator "Reinfeld, Fred"]
[WhiteTitle "GM"]
[WhiteCountry "Cuba"]
[BlackCountry "United States"]

1. d4 d5 2. Nf3 Nf6 3. e3 c6 4. c4 e6 5. Nc3 Nbd7 6. Bd3 Bd6
7. O-O O-O 8. e4 dxe4 9. Nxe4 Nxe4 10. Bxe4 Nf6 11. Bc2 h6
12. b3 b6 13. Bb2 Bb7 14. Qd3 g6 15. Rae1 Nh5 16. Bc1 Kg7
17. Rxe6 Nf6 18. Ne5 c5 19. Bxh6+ Kxh6 20. Nxf7+ 1-0
`

func (s *PGNSuite) TestParse(c *C) {
	r := strings.NewReader(simple)
	ps := NewPGNScanner(r)
	game, err := ps.ParseGame()
	if err != nil {
		c.Fatal(err)
	}
	if game.Tags["Site"] != "New York, USA" {
		c.Fatal("Site tag wrong: ", game.Tags["Site"])
	}
	if len(game.Moves) == 0 || game.Moves[0].From != D2 || game.Moves[0].To != D4 {
		c.Fatal("first move is wrong", game.Moves[0])
	}
	if len(game.Moves) != 39 || game.Moves[38].From != E5 || game.Moves[38].To != F7 {
		c.Fatal("last move is wrong", game.Moves[38])
	}
}

func (s *PGNSuite) TestPGNScanner(c *C) {
	f, err := os.Open("polgar.pgn")
	if err != nil {
		c.Fatal(err)
	}
	ps := NewPGNScanner(f)
	for ps.Next() {
		game, err := ps.Scan()
		if err != nil {
			fmt.Println(game)
			c.Fatal(err)
		}
	}
}

func (s *PGNSuite) TestPGNParseWithCheckmate(c *C) {
	pgnstr := `[Event "Live Chess"]
[Site "Chess.com"]
[Date "2014.10.10"]
[White "MarkoMakaj"]
[Black "AndreyOstrovskiy"]
[Result "1-0"]
[WhiteElo "2196"]
[BlackElo "2226"]
[TimeControl "1|1"]
[Termination "MarkoMakaj won by checkmate"]

1.d4 g6 2.c4 Bg7 3.Nc3 c5 4.Nf3 cxd4 5.Nxd4 Nc6 6.Nc2 Nf6 7.g3 O-O 8.Bg2 b6 9.O-O Bb7 10.b3 Rc8
 11.Bb2 Qc7 12.Qd2 Qb8 13.Ne3 Rfd8 14.Rfd1 e6 15.Rac1 Qa8 16.Nb5 d5 17.cxd5 exd5 18.Bxf6 Bxf6 19.Nxd5 Bg7 20.e4 a6
 21.Nbc3 b5 22.Qf4 Qa7 23.Nf6+ Kh8 24.Ncd5 Nd4 25.Qh4 h6 26.Rxc8 Rxc8 27.e5 Ne6 28.Ng4 Rc2 29.Nde3 Rxa2 30.Nxh6 Bxg2
 31.Kxg2 Bxe5 32.Nxf7+ Kg7 33.Nxe5 Qxe3 34.Qe7+ Kh6 35.Nf7+ Kh5 36.Qh4# 1-0
`
	r := strings.NewReader(pgnstr)
	ps := NewPGNScanner(r)
	game, err := ps.ParseGame()
	c.Assert(err, IsNil)
	c.Assert(len(game.Moves), Equals, 71)
}

func (s *PGNSuite) TestPGNParseInfiniteLoopF4(c *C) {
	pgnstr := `[Event "BKL-Turnier"]
[Site "Leipzig"]
[Date "1984.??.??"]
[Round "5"]
[White "Polgar, Zsuzsa"]
[Black "Moehring, Guenther"]
[Result "1-0"]
[WhiteElo "2275"]
[BlackElo "2395"]
[ECO "A49"]

1.d4 Nf6 2.Nf3 d6 3.b3 g6 4.Bb2 Bg7 5.g3 c5 6.Bg2 cxd4 7.Nxd4 d5 8.O-O O-O
9.Na3 Re8 10.Nf3 Nc6 11.c4 dxc4 12.Nxc4 Be6 13.Rc1 Rc8 14.Nfe5 Nxe5 15.Bxe5 Bxc4
16.Rxc4 Rxc4 17.bxc4 Qa5 18.Bxf6 Bxf6 19.Bxb7 Rd8 20.Qb3 Rb8 21.e3 h5 22.Rb1 h4
23.Qb5 Qc7 24.a4 hxg3 25.hxg3 Be5 26.Kg2 Bd6 27.a5 Bc5 28.a6 Rd8 29.Qc6 Qxc6+
30.Bxc6 Rd2 31.Kf3 Rc2 32.Rb8+ Kg7 33.Bb5 Kf6 34.Rc8 Bb6 35.Ba4 Ra2 36.Bb5 Rc2
37.Ke4 e6 38.Kd3 Rc1 39.Kd2 Rb1 40.Kc2 Rb4 41.Rb8 Bc5 42.Rc8 Bb6 43.Rc6 Ba5
44.Rd6 g5 45.f4 gxf4 46.gxf4 Kf5 47.Rd7 Bb6 48.Rxf7+ Ke4 49.Rb7 Bc5 50.Kc3 Kxe3
51.Rc7 Bb6 52.Rc6 Ba5 53.Kc2 Kxf4 54.Rxe6 Bd8 55.Kc3 Rb1 56.Kd4 Rd1+ 57.Kc5 Kf5
58.Re8 Bb6+ 59.Kc6 Kf6 60.Kb7 Bg1 61.Ra8 Re1 62.Rf8+ Kg7 63.Rf5 Kg6 64.Rd5 Rc1
65.Ka8 Be3 66.Rd6+ Kf5 67.Rd3 Ke4 68.Rxe3+ Kxe3 69.Kxa7 Kd4 70.Kb6 Rg1 71.a7 Rg8
72.Kb7 Rg7+ 73.Kb6  1-0`

	r := strings.NewReader(pgnstr)
	ps := NewPGNScanner(r)
	game, err := ps.ParseGame()
	c.Assert(err, IsNil)
	//	fmt.Println(game)
	c.Assert(game.Tags["Site"], Equals, "Leipzig")
	c.Assert(len(game.Moves), Equals, 145)
}

func (s *PGNSuite) TestComments(c *C) {
	pgnstr := `[Event "Ch World (match)"]
[Site "New York (USA)"]
[Date "1886.03.24"]
[EventDate "?"]
[Round "19"]
[Result "0-1"]
[White "Johannes Zukertort"]
[Black "Wilhelm Steinitz"]
[ECO "D53"]
[WhiteElo "?"]
[BlackElo "?"]
[PlyCount "58"]

1. d4 {Notes by Robert James Fischer from a television
interview. } d5 2. c4 e6 3. Nc3 Nf6 4. Bg5 Be7 5. Nf3 O-O
6. c5 {White plays a mistake already; he should just play e3,
naturally.--Fischer} b6 7. b4 bxc5 8. dxc5 a5 9. a3 {Now he
plays this fantastic move; it's the winning move. -- Fischer}
d4 {He can't take with the knight, because of axb4.--Fischer}
10. Bxf6 gxf6 11. Na4 e5 {This kingside weakness is nothing;
the center is easily winning.--Fischer} 12. b5 Be6 13. g3 c6
14. bxc6 Nxc6 15. Bg2 Rb8 {Threatening Bb3.--Fischer} 16. Qc1
d3 17. e3 e4 18. Nd2 f5 19. O-O Re8 {A very modern move; a
quiet positional move. The rook is doing nothing now, but
later...--Fischer} 20. f3 {To break up the center, it's his
only chance.--Fischer} Nd4 21. exd4 Qxd4+ 22. Kh1 e3 23. Nc3
Bf6 24. Ndb1 d2 25. Qc2 Bb3 26. Qxf5 d1=Q 27. Nxd1 Bxd1
28. Nc3 e2 29. Raxd1 Qxc3 0-1`

	r := strings.NewReader(pgnstr)
	ps := NewPGNScanner(r)
	game, err := ps.ParseGame()
	c.Assert(err, Equals, nil)
	c.Assert(game, NotNil)
	c.Assert(game.Tags["Site"], Equals, "New York (USA)")
	c.Assert(len(game.Moves), Equals, 58)
}

func (s *PGNSuite) BenchmarkParse(c *C) {
	c.SetBytes(int64(len(simple)))
<<<<<<< HEAD
	r0 := strings.NewReader(simple)

	for i := 0; i < c.N; i++ {
		c.StopTimer()
		r := *r0
		sc := scanner.Scanner{}
		sc.Init(&r)

		c.StartTimer()
		ParseGame(&sc)
=======

	for i := 0; i < c.N; i++ {
		c.StopTimer()
		r0 := strings.NewReader(simple)
		ps := NewPGNScanner(r0)
		c.StartTimer()
		ps.ParseGame()
>>>>>>> 349fd23b
	}
}<|MERGE_RESOLUTION|>--- conflicted
+++ resolved
@@ -166,25 +166,12 @@
 
 func (s *PGNSuite) BenchmarkParse(c *C) {
 	c.SetBytes(int64(len(simple)))
-<<<<<<< HEAD
-	r0 := strings.NewReader(simple)
 
 	for i := 0; i < c.N; i++ {
 		c.StopTimer()
-		r := *r0
-		sc := scanner.Scanner{}
-		sc.Init(&r)
-
-		c.StartTimer()
-		ParseGame(&sc)
-=======
-
-	for i := 0; i < c.N; i++ {
-		c.StopTimer()
-		r0 := strings.NewReader(simple)
-		ps := NewPGNScanner(r0)
+		r := strings.NewReader(simple)
+		ps := NewPGNScanner(r)
 		c.StartTimer()
 		ps.ParseGame()
->>>>>>> 349fd23b
 	}
 }